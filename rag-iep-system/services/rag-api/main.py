--- conflicted
+++ resolved
@@ -300,11 +300,8 @@
 
                     # Log token usage for cost tracking
                     estimated_tokens = (len(prompt) + len(full_response)) // 4
-<<<<<<< HEAD
                     cost_micro_usd = int(estimated_tokens * 7)
-=======
                     cost_micro_usd = estimated_tokens * 0.000007
->>>>>>> 0e22dbba
 
                     gen_span.set_attribute("estimated_tokens", estimated_tokens)
                     gen_span.set_attribute("cost_micro_usd", cost_micro_usd)
